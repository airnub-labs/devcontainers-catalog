--- conflicted
+++ resolved
@@ -1,17 +1,9 @@
-<<<<<<< HEAD
 # AGENTS.md — Catalog Guardrails (Never-Regress)
 
 This repository is the **Devcontainers Catalog**: reusable **Features**, **Templates**, **Presets/Images**, **Service fragments**, and **schemas** used by a future SaaS platform to deliver **chat-to-classroom** environments.
-=======
-# AGENTS.md — Catalog Guardrails (Do Not Break)
-
-This repository hosts the **DevContainers Catalog**: reusable **Features**, **Templates (source)**, **Presets (prebuilt image contexts)**, and **docs**.
-All contributors (human or agent) **MUST** follow the policies below. CI will enforce them.
->>>>>>> d5b27b59
 
 ---
 
-<<<<<<< HEAD
 | Path                     | Role                           | Notes |
 |--------------------------|--------------------------------|------|
 | `features/*`            | Dev Container Features         | Idempotent installers only. No daemons, no secrets. |
@@ -91,21 +83,10 @@
 - Aggregate Compose uses private networks by default; ports explicitly mapped only as documented.
 
 ---
-=======
-## 0) Non-Negotiable, Never-Regress Principles
-
-1. **Local = Remote (Exact Parity)**
-   Every devcontainer **must work locally** the **exact same** as on Codespaces and any Dev Container spec-compliant platform.
-
-   * No host-specific assumptions.
-   * No hard-coded paths to Codespaces.
-   * No reliance on desktop OS tooling outside the container.
->>>>>>> d5b27b59
 
 2. **Education SaaS Support (First-Class)**
    Everything in this catalog **must continue enabling** the classroom SaaS vision:
 
-<<<<<<< HEAD
 - **Features** → `ghcr.io/airnub-labs/devcontainer-features/<id>:<semver>`
 - **Presets/Images** → `ghcr.io/airnub-labs/templates/<preset>:<tag>`
 - **Lesson Images** → `ghcr.io/airnub-labs/templates/lessons/<org-course-lesson>:<tag>`
@@ -129,184 +110,4 @@
 - ❌ Start background daemons in feature installers.
 - ❌ Embed secrets anywhere in repo or images.
 - ❌ Depend on host-only DNS/IPs; always prefer service names in Compose.
-- ❌ Remove or weaken the Non-Negotiable principles without an ADR and major-version bump.
-=======
-   * **Templates (SOURCE)** for flexible scaffolds instructors can copy into lesson repos.
-   * **Presets (ARTIFACT/Prebuilt Images)** for fast-start cohorts (no feature re-installs).
-   * **Service fragments** (Redis, Supabase, Kafka/KRaft, etc.) for “whole ecosystem” lessons.
-   * **Lesson Manifest schema** compatibility and forward evolution.
-
-3. **Device Agnostic + Low-Power Friendly**
-   Students with only an internet connection must have an **equal experience** to those with high-powered machines.
-
-   * Presets must be runnable via hosted providers (e.g., Codespaces) + **webtop/noVNC** access patterns for iPad/Chromebook.
-   * Heavy compute is **prebuilt/reused**; never force clients to compile big toolchains.
-
-> These three are **red lines**. CI blocks merges that violate them.
-
----
-
-## 1) Directory Ownership
-
-| Path                  | Owner/Role                   | Notes                                                                                     |
-| --------------------- | ---------------------------- | ----------------------------------------------------------------------------------------- |
-| `features/*`          | Dev Container **Features**   | Idempotent installers. **No daemons. No secrets.**                                        |
-| `templates/*`         | Dev Container **Templates**  | **Source** folders that scaffold `.devcontainer/` into lesson/workspace repos.            |
-| `images/presets/*`    | **Prebuilt Preset Contexts** | **Artifact build contexts** used to bake/publish images to GHCR for fast classroom start. |
-| `services/*`          | **Compose fragments**        | Pluggable YAML for Redis, Supabase, Kafka/KRaft, etc. No secrets.                         |
-| `schemas/*`           | **Manifests & schemas**      | LessonEnv schema + examples. Backwards compatible changes only (SemVer).                  |
-| `docs/*`              | **Documentation**            | Beginner-friendly; update alongside code changes.                                         |
-| `.github/workflows/*` | **CI automation**            | Publishes features/images; smoke tests parity local vs remote.                            |
-
----
-
-## 2) Source vs Artifact (Do Not Confuse)
-
-* **Templates (`templates/*`) = SOURCE**
-
-  * Copied into a repo; can include **Features** for flexibility.
-  * May be slower on cold start (Features run at first boot).
-
-* **Presets (`images/presets/*`) = ARTIFACT**
-
-  * Minimal folders that exist only to **build & publish** OCI images (GHCR).
-  * External repos reference `"image": "ghcr.io/..."` → **instant class start**.
-
-**Rule:** Never add workspace-specific logic to Preset contexts. Keep them general and cache-friendly.
-
----
-
-## 3) Invariants & Design Rules
-
-* **No Secrets in Git or Images.**
-  Use Codespaces/Provider secrets or local `.env` (git-ignored). Provide `.env.example` if needed.
-
-* **No Long-Running Services in Features.**
-  Services must live in `services/*` compose fragments, not Feature installers.
-
-* **Multi-arch by Default.**
-  All images and presets should build for `linux/amd64` and `linux/arm64`.
-
-* **Minimal Base, Upgradable via ARG.**
-  Base Dockerfiles accept `ARG UBUNTU_VERSION=24.04` (or similar) for easy bumps. Avoid baking Node/Python in base unless it’s a preset intentionally including them.
-
-* **Extensions & Settings Hygiene.**
-
-  * VS Code extension IDs **lowercase**.
-  * Set `"remote.downloadExtensionsLocally": "always"` in presets to reduce first-open latency.
-  * For Node presets, run `corepack enable || true` in post-create.
-
-* **No Host Assumptions.**
-  Use container DNS and loopbacks; expose services to `127.0.0.1` when needed. No reliance on host package managers.
-
----
-
-## 4) Education SaaS Contract
-
-### 4.1 Lesson Manifest (Schema-first)
-
-* **Schema:** `schemas/lesson-env.schema.json`
-* **Examples:** `examples/lesson-manifests/*.yaml`
-* Manifest describes **base preset**, **services**, **VS Code extensions/settings**, **env**, optional **starter_repo**, and **image_tag_strategy**.
-* **Policy:** Backwards compatible changes only (bump **minor** for additive, **major** for breaking).
-
-### 4.2 Generator (Thin, Reproducible)
-
-* Tool reads the manifest → emits:
-
-  * a **generated preset build context** under `images/presets/generated/<org>/<course>/<lesson>/`
-  * a **generated template scaffold** under `templates/generated/<org>/<course>/<lesson>/` (references the prebuilt image)
-* Optional CI workflow for prebuilding & pushing to GHCR.
-
-### 4.3 Service Fragments (Plug-and-Play)
-
-* `services/redis/*.yml`, `services/supabase/*`, `services/kafka/*.yml`, etc.
-* Composable with the main dev container; used both locally and on Codespaces.
-
-### 4.4 Low-Power Devices (Webtop/noVNC)
-
-* Presets must be compatible with **webtop/noVNC** flows for iPad/Chromebook usage on a remote provider.
-* Do not require local window servers; any GUI access must be optional and proxied via web when enabled.
-
----
-
-## 5) CI Gates (Merge Blockers)
-
-**All PRs must pass these checks:**
-
-1. **Parity Smoke Tests (Local vs Remote)**
-
-   * Bring up a representative template locally (Docker) and in Codespaces.
-   * Verify `postCreateCommand`/`postStartCommand` complete identically; verify simple task (`node --version`, `python --version`, `redis-cli PING`, etc., where applicable).
-
-2. **Preset Pull-and-Run**
-
-   * For at least one preset image, pull from GHCR and start **without** running any Features.
-   * Confirm VS Code extensions are installed via `"remote.downloadExtensionsLocally": "always"`.
-
-3. **Service Fragments Compose Lint**
-
-   * Validate `services/*/*.yml` with `docker compose config`.
-   * Ensure no `secrets:` values are hard-coded.
-
-4. **Schema Compatibility**
-
-   * Validate all `examples/lesson-manifests/*.yaml` against `schemas/lesson-env.schema.json`.
-   * Reject breaking schema changes unless version is bumped to **major**.
-
-5. **Multi-arch Build Check**
-
-   * Ensure at least one preset builds for `linux/amd64,linux/arm64`, or has a queued multi-arch build pipeline.
-
-6. **Content Hygiene**
-
-   * Lowercase VS Code extension IDs.
-   * No references to repo-local absolute paths.
-   * No Features starting daemons or embedding secrets.
-
----
-
-## 6) Naming & Publishing
-
-* **Features** → `ghcr.io/airnub-labs/devcontainer-features/<feature-id>:<semver>`
-* **Templates (source)** → `ghcr.io/airnub-labs/devcontainer-templates/<template-id>:<semver>` (for distribution via Template spec)
-* **Presets (images)** → `ghcr.io/airnub-labs/templates/<preset-name>:<tag>`
-
-  * **Tags:** `ubuntu-24.04`, or lesson-scoped tags if needed (e.g., `org-course-lesson-YYYY.MM.DD`)
-
-**Always publish via CI.** Never publish the parent folder as a package.
-
----
-
-## 7) Helpful Commands
-
-* Test Features:
-  `npx --yes @devcontainers/cli@latest features test --project-root . --features-root features`
-* Build a preset context:
-  `devcontainer build --workspace-folder images/presets/<preset> --image-name ghcr.io/airnub-labs/templates/<preset>:ubuntu-24.04`
-* Multi-arch (via buildx):
-  `docker buildx build --platform linux/amd64,linux/arm64 images/presets/<preset>`
-
----
-
-## 8) Don’ts (Hard Stops)
-
-* ❌ Reintroduce `.devcontainer/` or workspace files at repo root.
-* ❌ Start background services in **Feature** installers.
-* ❌ Bake secrets or school-specific assets into images.
-* ❌ Add host-specific logic that breaks **local = remote** parity.
-* ❌ Force high-powered hardware; must remain runnable via hosted provider + web UI (webtop/noVNC).
-
----
-
-## 9) Definition of Done (for any change)
-
-* [ ] Passes **CI Gates** in §5 (parity, preset run, fragments lint, schema, multi-arch, hygiene).
-* [ ] Docs updated (beginner-friendly): explain **what changed** and **how to use it**.
-* [ ] Does not violate §0 Core Principles.
-* [ ] Preserves **Source vs Artifact** clarity and **SaaS** compatibility.
-
----
-
-**Thanks for keeping the catalog reliable, accessible, and classroom-ready.**
->>>>>>> d5b27b59
+- ❌ Remove or weaken the Non-Negotiable principles without an ADR and major-version bump.